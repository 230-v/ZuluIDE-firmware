--- conflicted
+++ resolved
@@ -78,7 +78,6 @@
         // uint8_t media_status_events;
         uint8_t sectors_per_track;
         uint8_t heads;
-<<<<<<< HEAD
         uint16_t cylinders;
         uint8_t current_sectors;
         uint8_t current_heads;
@@ -87,8 +86,6 @@
         char firmware_rev[8+1];
         char model_number[40+1];
 
-=======
->>>>>>> 6a0ee4f8
     } m_devinfo;
 
     enum ata_data_state_t {
