--- conflicted
+++ resolved
@@ -24,14 +24,10 @@
 #include "atapi_constants.h"
 #include "ZuluIDE.h"
 #include "ZuluIDE_config.h"
-<<<<<<< HEAD
-
+#include <minIni.h>
 extern uint8_t g_ide_signals;
 static uint8_t ide_disk_buffer[512];
 
-=======
-#include <minIni.h>
->>>>>>> 6a0ee4f8
 // Map from command index for command name for logging
 static const char *get_atapi_command_name(uint8_t cmd)
 {
@@ -446,13 +442,7 @@
 bool IDERigidDevice::cmd_identify_device(ide_registers_t *regs)
 {
     uint16_t idf[256] = {0};
-<<<<<<< HEAD
-=======
-    copy_id_string(&idf[IDE_IDENTIFY_OFFSET_SERIAL_NUMBER], 10, m_devconfig.ata_serial);
-    copy_id_string(&idf[IDE_IDENTIFY_OFFSET_FIRMWARE_REV], 4, m_devconfig.ata_revision);
-    copy_id_string(&idf[IDE_IDENTIFY_OFFSET_MODEL_NUMBER], 20, m_devconfig.ata_model);
-    
->>>>>>> 6a0ee4f8
+
     // Apple IDE hard drive settings - model DSAA-3360
     // idf[IDE_IDENTIFY_OFFSET_GENERAL_CONFIGURATION] = 0x045A;
     // idf[IDE_IDENTIFY_OFFSET_NUM_CYLINDERS] = 0x03A1;
@@ -493,41 +483,23 @@
 
     idf[IDE_IDENTIFY_OFFSET_GENERAL_CONFIGURATION] = (m_devinfo.removable ? 0x80 : 0x40); // Device type
     // \todo Calc these from LBA or maybe visa versa
-<<<<<<< HEAD
     idf[IDE_IDENTIFY_OFFSET_NUM_CYLINDERS] = m_devinfo.cylinders;
     idf[IDE_IDENTIFY_OFFSET_NUM_HEADS] = m_devinfo.heads;
     idf[IDE_IDENTIFY_OFFSET_BYTES_PER_TRACK] = m_devinfo.bytes_per_sector * m_devinfo.sectors_per_track;
     idf[IDE_IDENTIFY_OFFSET_BYTES_PER_SECTOR] = m_devinfo.bytes_per_sector;
     idf[IDE_IDENTIFY_OFFSET_SECTORS_PER_TRACK] = m_devinfo.sectors_per_track;
-    copy_id_string(&idf[IDE_IDENTIFY_OFFSET_SERIAL_NUMBER], 10, m_devinfo.serial_number);
-=======
-    // idf[IDE_IDENTIFY_OFFSET_NUM_CYLINDERS] = 0x03A1;
-    // idf[IDE_IDENTIFY_OFFSET_NUM_HEADS] = 0x0010;
-    // idf[IDE_IDENTIFY_OFFSET_BYTES_PER_TRACK] = 0xE808;
-    // idf[IDE_IDENTIFY_OFFSET_BYTES_PER_SECTOR] = 0x0226;
-    // idf[IDE_IDENTIFY_OFFSET_SECTORS_PER_TRACK] = 0x0030;
->>>>>>> 6a0ee4f8
+
     // \todo set on older drives
     // idf[IDE_IDENTIFY_OFFSET_BUFFER_TYPE] = 0x0003;
     // idf[IDE_IDENTIFY_OFFSET_BUFFER_SIZE_512] = 0x00C0;
     // idf[IDE_IDENTIFY_OFFSET_ECC_LONG_CMDS] = 0x0010;
-<<<<<<< HEAD
+    copy_id_string(&idf[IDE_IDENTIFY_OFFSET_SERIAL_NUMBER], 10, m_devinfo.serial_number);
     copy_id_string(&idf[IDE_IDENTIFY_OFFSET_FIRMWARE_REV], 4, m_devinfo.firmware_rev);
     copy_id_string(&idf[IDE_IDENTIFY_OFFSET_MODEL_NUMBER], 20, m_devinfo.model_number);
-    idf[IDE_IDENTIFY_OFFSET_MAX_SECTORS] = 0;// 0x8020;
+    idf[IDE_IDENTIFY_OFFSET_MAX_SECTORS] = 0x8000;// 0x8020;
 
     idf[IDE_IDENTIFY_OFFSET_CAPABILITIES_1] = (m_phy_caps.supports_iordy ? 1 << 11 : 0) |
-                                            // 1 << 10 |
-                                            (1 << 9) |
-=======
-
-    idf[IDE_IDENTIFY_OFFSET_MAX_SECTORS] = 0x8020;
-    
-    idf[IDE_IDENTIFY_OFFSET_CAPABILITIES_1] = (m_phy_caps.supports_iordy ? 1 << 11 : 0) | 
-                                            // 1 << 10 | 
-                                            (1 << 9) | 
->>>>>>> 6a0ee4f8
-                                            (m_phy_caps.max_udma_mode >= 0 ? 1 << 8 : 0); //IORDY may be support or disabled and LBA supported
+                                             1 << 10 ;// iordy may be disabled
     idf[IDE_IDENTIFY_OFFSET_PIO_MODE_ATA1] = (m_phy_caps.max_pio_mode << 8);
     // \todo set on older drives
     // idf[IDE_IDENTIFY_OFFSET_OLD_DMA_TIMING_MODE] = 0x0200;
