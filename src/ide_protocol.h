/**
 * ZuluIDE™ - Copyright (c) 2023 Rabbit Hole Computing™
 *
 * ZuluIDE™ firmware is licensed under the GPL version 3 or any later version. 
 *
 * https://www.gnu.org/licenses/gpl-3.0.html
 * ----
 * This program is free software: you can redistribute it and/or modify
 * it under the terms of the GNU General Public License as published by
 * the Free Software Foundation, either version 3 of the License, or
 * (at your option) any later version. 
 *
 * This program is distributed in the hope that it will be useful,
 * but WITHOUT ANY WARRANTY; without even the implied warranty of
 * MERCHANTABILITY or FITNESS FOR A PARTICULAR PURPOSE.  See the
 * GNU General Public License for more details. 
 *
 * You should have received a copy of the GNU General Public License
 * along with this program.  If not, see <https://www.gnu.org/licenses/>.
**/

// High-level implementation of IDE command handling
// Refer to https://pdos.csail.mit.edu/6.828/2005/readings/hardware/ATA-d1410r3a.pdf

#pragma once

#include "ide_constants.h"
#include "ide_phy.h"
#include "ide_imagefile.h"

// This interface is used for implementing emulated IDE devices
class IDEDevice
{
public:
    // Loads configuration
    virtual void initialize(int devidx);

    // Set image backing file to access
    virtual void set_image(IDEImage *image) = 0;

    // Called periodically by main loop
    virtual void poll() = 0;

    // Called whenever new command is received from host.
    // The handler should use ide_phy_send_msg() to send response.
    // Returning false results in IDE_ERROR_ABORT response.
    virtual bool handle_command(ide_registers_t *regs) = 0;

    // Called for other PHY events than new commands
    // Implementation can be empty.
    virtual void handle_event(ide_event_t event) = 0;

    // Returns true if this device implements the ATAPI packet command set 
    virtual bool is_packet_device() { return false; }

<<<<<<< HEAD
    // Returns true if this device does not use the IORdy signal
    virtual bool disables_iordy() {return false; }
=======
    virtual bool set_device_signature(uint8_t error, bool was_reset) = 0;

    // Set signature values for ide register
    virtual void fill_device_signature(ide_registers_t *regs) = 0;

>>>>>>> 77a5aed7

protected:
    struct {
        int dev_index;
        int max_udma_mode;
        int max_pio_mode;
        int max_blocksize;
    } m_devconfig;

    // PHY capabilities limited by active device configuration
    ide_phy_capabilities_t m_phy_caps;
};

// Initialize the protocol layer with devices
void ide_protocol_init(IDEDevice *primary, IDEDevice *secondary);

// Get phy config as information to device implementations
const ide_phy_config_t *ide_protocol_get_config();

// Call this periodically to process events
void ide_protocol_poll();<|MERGE_RESOLUTION|>--- conflicted
+++ resolved
@@ -53,16 +53,14 @@
     // Returns true if this device implements the ATAPI packet command set 
     virtual bool is_packet_device() { return false; }
 
-<<<<<<< HEAD
     // Returns true if this device does not use the IORdy signal
-    virtual bool disables_iordy() {return false; }
-=======
+    virtual bool disables_iordy() { return false; }
+
     virtual bool set_device_signature(uint8_t error, bool was_reset) = 0;
 
     // Set signature values for ide register
     virtual void fill_device_signature(ide_registers_t *regs) = 0;
 
->>>>>>> 77a5aed7
 
 protected:
     struct {
