--- conflicted
+++ resolved
@@ -360,32 +360,6 @@
     g_ide_imagefile.set_drive_type(newDriveType);
   }
 
-<<<<<<< HEAD
-  switch (g_ide_imagefile.get_drive_type())
-  {
-  case DRIVE_TYPE_CDROM:
-      g_ide_device = &g_ide_cdrom;
-      logmsg("Device is a CDROM drive");
-      break;
-  case DRIVE_TYPE_ZIP100:
-      g_ide_device = &g_ide_zipdrive;
-      logmsg("Device is a Iomega Zip Drive 100");
-      break;
-    case DRIVE_TYPE_ZIP250:
-      g_ide_device = &g_ide_zipdrive;
-      logmsg("Device is a Iomega Zip Drive 250");
-      break;
-  case DRIVE_TYPE_REMOVABLE:
-      g_ide_device = &g_ide_removable;
-      logmsg("Device is a generic removable drive");
-      break;
-  default:
-      g_ide_device = &g_ide_cdrom;
-      g_ide_imagefile.set_drive_type(DRIVE_TYPE_CDROM);
-      logmsg("Device defaulting to a CDROM drive");
-      break;
-  }
-=======
     switch (g_ide_imagefile.get_drive_type())
     {
     case DRIVE_TYPE_CDROM:
@@ -396,7 +370,11 @@
         g_ide_device = &g_ide_zipdrive;
         logmsg("Device is a Iomega Zip Drive 100");
         break;
-    case DRIVE_TYPE_REMOVABLE:
+      case DRIVE_TYPE_ZIP250:
+      g_ide_device = &g_ide_zipdrive;
+      logmsg("Device is a Iomega Zip Drive 250");
+      break;
+  case DRIVE_TYPE_REMOVABLE:
         g_ide_device = &g_ide_removable;
         logmsg("Device is a generic removable drive");
         break;
@@ -410,7 +388,6 @@
         logmsg("Device defaulting to a CDROM drive");
         break;
     }
->>>>>>> 77a5aed7
 
   logmsg("Loading image ", toLoad.GetFilename().c_str());
   g_ide_imagefile.open_file(toLoad.GetFilename().c_str(), false);
