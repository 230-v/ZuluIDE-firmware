/**
 * ZuluIDE™ - Copyright (c) 2023 Rabbit Hole Computing™
 *
 * ZuluIDE™ firmware is licensed under the GPL version 3 or any later version. 
 *
 * https://www.gnu.org/licenses/gpl-3.0.html
 * ----
 * This program is free software: you can redistribute it and/or modify
 * it under the terms of the GNU General Public License as published by
 * the Free Software Foundation, either version 3 of the License, or
 * (at your option) any later version. 
 *
 * This program is distributed in the hope that it will be useful,
 * but WITHOUT ANY WARRANTY; without even the implied warranty of
 * MERCHANTABILITY or FITNESS FOR A PARTICULAR PURPOSE.  See the
 * GNU General Public License for more details. 
 *
 * You should have received a copy of the GNU General Public License
 * along with this program.  If not, see <https://www.gnu.org/licenses/>.
**/

#include <SdFat.h>
#include <minIni.h>
#include <strings.h>
#include "ZuluIDE.h"
#include "ZuluIDE_config.h"
#include "ZuluIDE_platform.h"
#include "ZuluIDE_msc.h"
#include "ZuluIDE_log.h"
#include "ide_protocol.h"
#include "ide_cdrom.h"
#include "ide_zipdrive.h"
#include "ide_removable.h"
#include "ide_rigid.h"
#include "ide_imagefile.h"
#include "status/status_controller.h"
#include <zuluide/status/cdrom_status.h>
#include <zuluide/status/removable_status.h>
#include <zuluide/status/zip100_status.h>
#include <zuluide/status/device_status.h>
#include <zuluide/status/system_status.h>
#include <zuluide/images/image_iterator.h>
#include "control/std_display_controller.h"
#include "control/control_interface.h"

bool g_sdcard_present;
static FsFile g_logfile;

static uint32_t g_ide_buffer[IDE_BUFFER_SIZE / 4];

// Currently supports one IDE device
static IDECDROMDevice g_ide_cdrom;
static IDEZipDrive g_ide_zipdrive;
static IDERemovable g_ide_removable;
static IDERigidDevice g_ide_rigid;
static IDEImageFile g_ide_imagefile;
static IDEDevice *g_ide_device;

zuluide::status::StatusController g_StatusController;
zuluide::control::StdDisplayController g_DisplayController(&g_StatusController);
zuluide::control::ControlInterface g_ControlInterface;
zuluide::status::SystemStatus previous;
void status_observer(const zuluide::status::SystemStatus& current);
void loadFirstImage();


/************************************/
/* Status reporting by blinking led */
/************************************/

#define BLINK_STATUS_OK 1
#define BLINK_ERROR_NO_IMAGES    3
#define BLINK_ERROR_NO_SD_CARD 5

static uint16_t blink_count = 0;
static uint32_t blink_start = 0;
static uint32_t blink_delay = 0;
static uint32_t blink_end_delay= 0;

bool blink_poll()
{
    bool is_blinking = true;
    
    if (blink_count == 0)
    {
        is_blinking = false;
    }
    else if (blink_count == 1 && ((uint32_t)(millis() - blink_start)) > blink_end_delay )
    {
        LED_OFF_OVERRIDE();
        blink_count = 0;
        is_blinking = false;
    }
    else if (blink_count > 1 && ((uint32_t)(millis() - blink_start)) > blink_delay)
    {
        if (1 & blink_count)
            LED_ON_OVERRIDE();
        else
            LED_OFF_OVERRIDE();
        blink_count--;
        blink_start = millis();
    }

    if (!is_blinking)
        platform_set_blink_status(false);
    return is_blinking;
}

void blink_cancel()
{
    blink_count = 0;
}

void blinkStatus(uint8_t times, uint32_t delay = 500, uint32_t end_delay = 1250)
{
    if (!blink_poll() && blink_count == 0)
    {
        blink_start = millis();
        blink_count = 2 * times + 1;
        blink_delay = delay / 2;
        blink_end_delay =  end_delay;
        platform_set_blink_status(true);
        LED_OFF_OVERRIDE();
    }
}

/*********************************/
/* SD card mounting              */
/*********************************/

static bool mountSDCard()
{
    // Verify that all existing files have been closed
    g_logfile.close();
    g_ide_cdrom.set_image(nullptr);
    g_ide_zipdrive.set_image(nullptr);
    g_ide_removable.set_image(nullptr);
    g_ide_rigid.set_image(nullptr);

    // Check for the common case, FAT filesystem as first partition
    if (SD.begin(SD_CONFIG))
        return true;

    // Do we have any kind of card?
    if (!SD.card() || SD.sdErrorCode() != 0)
        return false;

    // Try to mount the whole card as FAT (without partition table)
    if (static_cast<FsVolume*>(&SD)->begin(SD.card(), true, 0))
        return true;

    // Failed to mount FAT filesystem, but card can still be accessed as raw image
    return true;
}

void print_sd_info()
{
    uint64_t size = (uint64_t)SD.vol()->clusterCount() * SD.vol()->bytesPerCluster();
    logmsg("SD card detected, FAT", (int)SD.vol()->fatType(),
                    " volume size: ", (int)(size / 1024 / 1024), " MB");

    cid_t sd_cid;

    if(SD.card()->readCID(&sd_cid))
    {
        logmsg("SD MID: ", (uint8_t)sd_cid.mid, ", OID: ", (uint8_t)sd_cid.oid[0], " ", (uint8_t)sd_cid.oid[1]);

        char sdname[6] = {sd_cid.pnm[0], sd_cid.pnm[1], sd_cid.pnm[2], sd_cid.pnm[3], sd_cid.pnm[4], 0};
        logmsg("SD Name: ", sdname);
        logmsg("SD Date: ", (int)sd_cid.mdtMonth(), "/", sd_cid.mdtYear());
        logmsg("SD Serial: ", sd_cid.psn());
    }
}


/**************/
/* Log saving */
/**************/

void save_logfile(bool always = false)
{
    static uint32_t prev_log_pos = 0;
    static uint32_t prev_log_len = 0;
    static uint32_t prev_log_save = 0;
    uint32_t loglen = log_get_buffer_len();

    if (loglen != prev_log_len && g_sdcard_present)
    {
        // Save log at most every LOG_SAVE_INTERVAL_MS
        if (always || (LOG_SAVE_INTERVAL_MS > 0 && (uint32_t)(millis() - prev_log_save) > LOG_SAVE_INTERVAL_MS))
        {
            g_logfile.write(log_get_buffer(&prev_log_pos));
            g_logfile.flush();

            prev_log_len = loglen;
            prev_log_save = millis();
        }
    }
}

void init_logfile()
{
    static bool first_open_after_boot = true;

    bool truncate = first_open_after_boot;
    int flags = O_WRONLY | O_CREAT | (truncate ? O_TRUNC : O_APPEND);
    g_logfile = SD.open(LOGFILE, flags);
    if (!g_logfile.isOpen())
    {
        logmsg("Failed to open log file: ", SD.sdErrorCode());
    }
    save_logfile(true);

    first_open_after_boot = false;
}

/***
 * Configures the status controller. The status controller is used to
*/
void setupStatusController()
{
  g_StatusController.Reset();
  g_StatusController.SetFirmwareVersion(std::string(g_log_firmwareversion));
  bool isPrimary = platform_get_device_id() == 0;
  char device_name[33] = {0};

  ini_gets("IDE", "device", "", device_name, sizeof(device_name), CONFIGFILE);
  std::unique_ptr<zuluide::status::IDeviceStatus> device;
  if (strncasecmp(device_name, "cdrom", sizeof("cdrom")) == 0) {
    device = std::move(std::make_unique<zuluide::status::CDROMStatus>(zuluide::status::CDROMStatus::Status::NoImage, zuluide::status::CDROMStatus::DriveSpeed::Single));
  } else if (strncasecmp(device_name, "zip100", sizeof("zip100")) == 0) {
    device = std::move(std::make_unique<zuluide::status::Zip100Status>(zuluide::status::Zip100Status::Status::NoImage));
  } else if (strncasecmp(device_name, "removable", sizeof("removable")) == 0) {
    device = std::move(std::make_unique<zuluide::status::RemovableStatus>(zuluide::status::RemovableStatus::Status::NoImage));
  } else if (device_name[0]) {
    logmsg("Warning device = [name] invalid, defaulting to CDROM");
    device = std::move(std::make_unique<zuluide::status::CDROMStatus>(zuluide::status::CDROMStatus::Status::NoImage, zuluide::status::CDROMStatus::DriveSpeed::Single));
  } else {
    logmsg("Selecting device type when loading first image.");
  }

  if (device) {
    g_StatusController.SetIsPrimary(isPrimary);
    g_StatusController.UpdateDeviceStatus(std::move(device));
  }
  
  g_StatusController.AddObserver(status_observer);
  

  if (platform_check_for_controller())
  {
    platform_set_status_controller(g_StatusController);
    platform_set_display_controller(g_DisplayController);

    g_ControlInterface.SetDisplayController(&g_DisplayController);
    g_ControlInterface.SetStatusController(&g_StatusController);

    platform_set_input_interface(&g_ControlInterface);

    // Force an update.
    g_StatusController.EndUpdate();

    g_DisplayController.SetMode(zuluide::control::Mode::Status);
  }
  else
  {
    g_StatusController.EndUpdate();
  }
  loadFirstImage();  
}

void loadFirstImage() {
  zuluide::images::ImageIterator imgIterator;
  imgIterator.Reset();
  if (!imgIterator.IsEmpty() && imgIterator.MoveNext()) {
    logmsg("Loading first image ", imgIterator.Get().GetFilename().c_str());
    g_StatusController.LoadImage(imgIterator.Get());
  } else {
    logmsg("No image files found");
    blinkStatus(BLINK_ERROR_NO_IMAGES);
  }
}


/*********************************/
/* Main IDE handling loop        */
/*********************************/
drive_type_t searchForDriveType() {
  zuluide::images::ImageIterator imgIter;
  imgIter.Reset();
  while(imgIter.MoveNext()) {
    auto image = imgIter.Get().GetFilename().substr(0,4).c_str();
    if (strncasecmp(image, "cdrm", sizeof("cdrm")) == 0) {
      g_ide_imagefile.set_prefix(image);
      return DRIVE_TYPE_CDROM;
    } else if (strncasecmp(image, "zipd", sizeof("zipd")) == 0) {
      g_ide_imagefile.set_prefix(image);
      return DRIVE_TYPE_ZIP100;
    } else if (strncasecmp(image, "remv", sizeof("remv")) == 0) {
      g_ide_imagefile.set_prefix(image);
      return DRIVE_TYPE_REMOVABLE;
    }
  }

<<<<<<< HEAD
void load_image()
{
    // Clear any previous state
    g_ide_cdrom.set_image(nullptr);
    g_ide_zipdrive.set_image(nullptr);
    g_ide_removable.set_image(nullptr);
    g_ide_rigid.set_image(nullptr);
    g_ide_imagefile = IDEImageFile((uint8_t*)g_ide_buffer, sizeof(g_ide_buffer));
    
    bool found_image = false;

    char device_name[33] = {0};
    ini_gets("IDE", "device", "", device_name, sizeof(device_name), CONFIGFILE);
    drive_type_t type = DRIVE_TYPE_VIA_PREFIX;
    if (strcasecmp(device_name, "cdrom") == 0)
    {
        type  = DRIVE_TYPE_CDROM;
    }
    else if (strcasecmp(device_name, "zip100") == 0)
    {
        type = DRIVE_TYPE_ZIP100;
    }
    else if (strcasecmp(device_name, "removable") == 0)
    {
        type = DRIVE_TYPE_REMOVABLE;
    }
    else if (strcasecmp(device_name, "hdd") == 0)
    {
        type = DRIVE_TYPE_RIGID;
    }
    else if (device_name[0])
    {
        logmsg("Warning device = [name] invalid, defaulting to CDROM");
        type = DRIVE_TYPE_CDROM;
    }
    else
    {
        type = (drive_type_t)ini_getl("IDE", "type", DRIVE_TYPE_VIA_PREFIX, CONFIGFILE);
        if (type != DRIVE_TYPE_CDROM && type != DRIVE_TYPE_ZIP100 && type != DRIVE_TYPE_VIA_PREFIX)
        {
            logmsg("Warning type = ", (int) type, " is invalid, setting is also depreciated. Use device = [name]");
            logmsg("Defaulting to device type using filename prefix");
            type = DRIVE_TYPE_VIA_PREFIX;
        }
    }
    g_ide_imagefile.set_drive_type(type);
    
    // Find image file
    char imagefile[MAX_FILE_PATH];
    found_image = g_ide_imagefile.find_next_image("/", NULL, imagefile, sizeof(imagefile));

    switch (g_ide_imagefile.get_drive_type())
    {
    case DRIVE_TYPE_CDROM:
        g_ide_device = &g_ide_cdrom;
        logmsg("Device is a CDROM drive");
        break;
    case DRIVE_TYPE_ZIP100:
        g_ide_device = &g_ide_zipdrive;
        logmsg("Device is a Iomega Zip Drive 100");
        break;
    case DRIVE_TYPE_REMOVABLE:
        g_ide_device = &g_ide_removable;
        logmsg("Device is a generic removable drive");
        break;
    case DRIVE_TYPE_RIGID:
        g_ide_device = &g_ide_rigid;
        logmsg("Device is a hard drive");
        break;
    default:
        g_ide_device = &g_ide_cdrom;
        g_ide_imagefile.set_drive_type(DRIVE_TYPE_CDROM);
        logmsg("Device defaulting to a CDROM drive");
        break;
    }
=======
  // If nothing is found, default to a CDROM.
  return drive_type_t::DRIVE_TYPE_CDROM;
}

void load_image(const zuluide::images::Image& toLoad);

void clear_image() {
  // Clear any previous state
  g_ide_cdrom.set_image(nullptr);
  g_ide_zipdrive.set_image(nullptr);
  g_ide_removable.set_image(nullptr);
  g_ide_imagefile = IDEImageFile((uint8_t*)g_ide_buffer, sizeof(g_ide_buffer));
>>>>>>> 24b17aa1

  // Set the drive type for the image from the system state.
  if (g_ide_imagefile.get_drive_type() != drive_type_t::DRIVE_TYPE_VIA_PREFIX) {
    g_ide_imagefile.set_drive_type(g_StatusController.GetStatus().GetDeviceType());
  }
}

void status_observer(const zuluide::status::SystemStatus& current) {
  // We need to check and see what changes have occured.
  if (!current.LoadedImagesAreEqual(previous)) {
    // The current image has changed.
    if (current.HasLoadedImage()) {
      load_image(current.GetLoadedImage());
    } else {
      clear_image();
    }
  }

  previous = current;
}

void load_image(const zuluide::images::Image& toLoad)
{
  clear_image();

  // If the device type is not setup.
  if (g_ide_imagefile.get_drive_type() == drive_type_t::DRIVE_TYPE_VIA_PREFIX) {
    drive_type_t newDriveType = searchForDriveType();
    g_ide_imagefile.set_drive_type(newDriveType);
  }

  switch (g_ide_imagefile.get_drive_type())
  {
  case DRIVE_TYPE_CDROM:
      g_ide_device = &g_ide_cdrom;
      logmsg("Device is a CDROM drive");
      break;
  case DRIVE_TYPE_ZIP100:
      g_ide_device = &g_ide_zipdrive;
      logmsg("Device is a Iomega Zip Drive 100");
      break;
  case DRIVE_TYPE_REMOVABLE:
      g_ide_device = &g_ide_removable;
      logmsg("Device is a generic removable drive");
      break;
  default:
      g_ide_device = &g_ide_cdrom;
      g_ide_imagefile.set_drive_type(DRIVE_TYPE_CDROM);
      logmsg("Device defaulting to a CDROM drive");
      break;
  }

  logmsg("Loading image ", toLoad.GetFilename().c_str());
  g_ide_imagefile.open_file(toLoad.GetFilename().c_str(), false);
  if (g_ide_device) {
    g_ide_device->set_image(&g_ide_imagefile);
  }
  
  blinkStatus(BLINK_STATUS_OK);
}

static void zuluide_setup_sd_card()
{
    g_sdcard_present = mountSDCard();
    if(!g_sdcard_present)
    {
        g_StatusController.SetIsCardPresent(false);
        logmsg("SD card init failed, sdErrorCode: ", (int)SD.sdErrorCode(),
                    " sdErrorData: ", (int)SD.sdErrorData());
        logmsg("No SD card detected, defaulting to CD-ROM");
        blinkStatus(BLINK_ERROR_NO_SD_CARD);
    }
    else
    {
        g_StatusController.SetIsCardPresent(true);
        if (SD.clusterCount() == 0)
        {
            logmsg("SD card without filesystem!");
        }

        print_sd_info();

        if (g_sdcard_present)
        {
            init_logfile();

            if (ini_getbool("IDE", "DisableStatusLED", false, CONFIGFILE))
            {
                platform_disable_led();
            }
        }
    }
}

void zuluide_init(void)
{
    platform_init();
    platform_late_init();
    zuluide_setup_sd_card();

#ifdef PLATFORM_MASS_STORAGE
  static bool check_mass_storage = true;
  if (check_mass_storage && ini_getbool("IDE", "enable_usb_mass_storage", false, CONFIGFILE))
  {
    check_mass_storage = false;

    // perform checks to see if a computer is attached and return true if we should enter MSC mode.
    if (platform_sense_msc())
    {
      zuluide_msc_loop();
      logmsg("Re-processing filenames and zuluide.ini config parameters");
      zuluide_setup_sd_card();
    }
  }
#endif
    // Setup the status controller.
    setupStatusController();

    if (platform_get_device_id() == 1)
        ide_protocol_init(NULL, g_ide_device); // Secondary device
    else
        ide_protocol_init(g_ide_device, NULL); // Primary device

    blinkStatus(BLINK_STATUS_OK);


    logmsg("Initialization complete!");
}

void zuluide_main_loop(void)
{
    static uint32_t sd_card_check_time;
    static bool first_loop = true;

    if (first_loop)
    {
        // Give time for basic initialization to run
        // before checking SD card
        sd_card_check_time = millis() + 1000;
        first_loop = false;
    }

    platform_reset_watchdog();
    platform_poll();
    blink_poll();
    g_StatusController.ProcessUpdates();

    save_logfile();

    ide_protocol_poll();

    if (g_sdcard_present)
    {
        // Check SD card status for hotplug
        if ((uint32_t)(millis() - sd_card_check_time) > 5000)
        {
            sd_card_check_time = millis();
            uint32_t ocr;
            if (!SD.card()->readOCR(&ocr))
            {
                if (!SD.card()->readOCR(&ocr))
                {
                    g_sdcard_present = false;
                    g_StatusController.SetIsCardPresent(false);
                    logmsg("SD card removed, trying to reinit");

                    g_ide_device->set_image(NULL);
                    g_ide_imagefile.close();
                }
            }
        }
    }

    if (!g_sdcard_present && (uint32_t)(millis() - sd_card_check_time) > 1000)
    {
        // Try to remount SD card
        g_sdcard_present = mountSDCard();

        if (g_sdcard_present)
        {
            logmsg("SD card reinit succeeded");
            print_sd_info();

            init_logfile();

            g_StatusController.SetIsCardPresent(true);            
            loadFirstImage();
        }
        else
        {
            blinkStatus(BLINK_ERROR_NO_SD_CARD);
        }

        sd_card_check_time = millis();
    }
}<|MERGE_RESOLUTION|>--- conflicted
+++ resolved
@@ -300,59 +300,57 @@
       g_ide_imagefile.set_prefix(image);
       return DRIVE_TYPE_REMOVABLE;
     }
-  }
-
-<<<<<<< HEAD
-void load_image()
-{
-    // Clear any previous state
-    g_ide_cdrom.set_image(nullptr);
-    g_ide_zipdrive.set_image(nullptr);
-    g_ide_removable.set_image(nullptr);
-    g_ide_rigid.set_image(nullptr);
-    g_ide_imagefile = IDEImageFile((uint8_t*)g_ide_buffer, sizeof(g_ide_buffer));
+    else if (strncasecmp(image, "hddr", sizeof("hddr")) == 0)
+    {
+      g_ide_imagefile.set_prefix(image);
+      return  DRIVE_TYPE_RIGID;
+    }
     
-    bool found_image = false;
-
-    char device_name[33] = {0};
-    ini_gets("IDE", "device", "", device_name, sizeof(device_name), CONFIGFILE);
-    drive_type_t type = DRIVE_TYPE_VIA_PREFIX;
-    if (strcasecmp(device_name, "cdrom") == 0)
-    {
-        type  = DRIVE_TYPE_CDROM;
-    }
-    else if (strcasecmp(device_name, "zip100") == 0)
-    {
-        type = DRIVE_TYPE_ZIP100;
-    }
-    else if (strcasecmp(device_name, "removable") == 0)
-    {
-        type = DRIVE_TYPE_REMOVABLE;
-    }
-    else if (strcasecmp(device_name, "hdd") == 0)
-    {
-        type = DRIVE_TYPE_RIGID;
-    }
-    else if (device_name[0])
-    {
-        logmsg("Warning device = [name] invalid, defaulting to CDROM");
-        type = DRIVE_TYPE_CDROM;
-    }
-    else
-    {
-        type = (drive_type_t)ini_getl("IDE", "type", DRIVE_TYPE_VIA_PREFIX, CONFIGFILE);
-        if (type != DRIVE_TYPE_CDROM && type != DRIVE_TYPE_ZIP100 && type != DRIVE_TYPE_VIA_PREFIX)
-        {
-            logmsg("Warning type = ", (int) type, " is invalid, setting is also depreciated. Use device = [name]");
-            logmsg("Defaulting to device type using filename prefix");
-            type = DRIVE_TYPE_VIA_PREFIX;
-        }
-    }
-    g_ide_imagefile.set_drive_type(type);
-    
-    // Find image file
-    char imagefile[MAX_FILE_PATH];
-    found_image = g_ide_imagefile.find_next_image("/", NULL, imagefile, sizeof(imagefile));
+  }
+
+  // If nothing is found, default to a CDROM.
+  return drive_type_t::DRIVE_TYPE_CDROM;
+}
+
+void load_image(const zuluide::images::Image& toLoad);
+
+void clear_image() {
+  // Clear any previous state
+  g_ide_cdrom.set_image(nullptr);
+  g_ide_zipdrive.set_image(nullptr);
+  g_ide_removable.set_image(nullptr);
+  g_ide_rigid.set_image(nullptr);
+  g_ide_imagefile = IDEImageFile((uint8_t*)g_ide_buffer, sizeof(g_ide_buffer));
+
+  // Set the drive type for the image from the system state.
+  if (g_ide_imagefile.get_drive_type() != drive_type_t::DRIVE_TYPE_VIA_PREFIX) {
+    g_ide_imagefile.set_drive_type(g_StatusController.GetStatus().GetDeviceType());
+  }
+}
+
+void status_observer(const zuluide::status::SystemStatus& current) {
+  // We need to check and see what changes have occured.
+  if (!current.LoadedImagesAreEqual(previous)) {
+    // The current image has changed.
+    if (current.HasLoadedImage()) {
+      load_image(current.GetLoadedImage());
+    } else {
+      clear_image();
+    }
+  }
+
+  previous = current;
+}
+
+void load_image(const zuluide::images::Image& toLoad)
+{
+  clear_image();
+
+  // If the device type is not setup.
+  if (g_ide_imagefile.get_drive_type() == drive_type_t::DRIVE_TYPE_VIA_PREFIX) {
+    drive_type_t newDriveType = searchForDriveType();
+    g_ide_imagefile.set_drive_type(newDriveType);
+  }
 
     switch (g_ide_imagefile.get_drive_type())
     {
@@ -378,71 +376,6 @@
         logmsg("Device defaulting to a CDROM drive");
         break;
     }
-=======
-  // If nothing is found, default to a CDROM.
-  return drive_type_t::DRIVE_TYPE_CDROM;
-}
-
-void load_image(const zuluide::images::Image& toLoad);
-
-void clear_image() {
-  // Clear any previous state
-  g_ide_cdrom.set_image(nullptr);
-  g_ide_zipdrive.set_image(nullptr);
-  g_ide_removable.set_image(nullptr);
-  g_ide_imagefile = IDEImageFile((uint8_t*)g_ide_buffer, sizeof(g_ide_buffer));
->>>>>>> 24b17aa1
-
-  // Set the drive type for the image from the system state.
-  if (g_ide_imagefile.get_drive_type() != drive_type_t::DRIVE_TYPE_VIA_PREFIX) {
-    g_ide_imagefile.set_drive_type(g_StatusController.GetStatus().GetDeviceType());
-  }
-}
-
-void status_observer(const zuluide::status::SystemStatus& current) {
-  // We need to check and see what changes have occured.
-  if (!current.LoadedImagesAreEqual(previous)) {
-    // The current image has changed.
-    if (current.HasLoadedImage()) {
-      load_image(current.GetLoadedImage());
-    } else {
-      clear_image();
-    }
-  }
-
-  previous = current;
-}
-
-void load_image(const zuluide::images::Image& toLoad)
-{
-  clear_image();
-
-  // If the device type is not setup.
-  if (g_ide_imagefile.get_drive_type() == drive_type_t::DRIVE_TYPE_VIA_PREFIX) {
-    drive_type_t newDriveType = searchForDriveType();
-    g_ide_imagefile.set_drive_type(newDriveType);
-  }
-
-  switch (g_ide_imagefile.get_drive_type())
-  {
-  case DRIVE_TYPE_CDROM:
-      g_ide_device = &g_ide_cdrom;
-      logmsg("Device is a CDROM drive");
-      break;
-  case DRIVE_TYPE_ZIP100:
-      g_ide_device = &g_ide_zipdrive;
-      logmsg("Device is a Iomega Zip Drive 100");
-      break;
-  case DRIVE_TYPE_REMOVABLE:
-      g_ide_device = &g_ide_removable;
-      logmsg("Device is a generic removable drive");
-      break;
-  default:
-      g_ide_device = &g_ide_cdrom;
-      g_ide_imagefile.set_drive_type(DRIVE_TYPE_CDROM);
-      logmsg("Device defaulting to a CDROM drive");
-      break;
-  }
 
   logmsg("Loading image ", toLoad.GetFilename().c_str());
   g_ide_imagefile.open_file(toLoad.GetFilename().c_str(), false);
