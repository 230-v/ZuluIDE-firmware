--- conflicted
+++ resolved
@@ -24,11 +24,7 @@
 #include "atapi_constants.h"
 #include "ZuluIDE.h"
 #include "ZuluIDE_config.h"
-<<<<<<< HEAD
 #include <minIni.h>
-=======
-#include "minIni.h"
->>>>>>> 29598a7f
 
 // Map from command index for command name for logging
 static const char *get_atapi_command_name(uint8_t cmd)
@@ -1345,7 +1341,16 @@
     }
 }
 
-<<<<<<< HEAD
+void IDEATAPIDevice::sd_card_inserted()
+{
+    if (m_devinfo.removable
+        && m_removable.reinsert_media_after_sd_insert
+        && m_removable.ejected)
+    {
+        insert_media();
+    }
+}
+
 void IDEATAPIDevice::set_inquiry_strings(char* default_vendor, char* default_product, char* default_version)
 {
     char input_str[17];
@@ -1362,14 +1367,4 @@
     memset(input_str, ' ', 4);
     input_len = ini_gets("IDE","atapi_version", default_version, input_str, 5, CONFIGFILE);
     memcpy(m_devinfo.atapi_version, input_str, input_len);
-=======
-void IDEATAPIDevice::sd_card_inserted()
-{
-    if (m_devinfo.removable
-        && m_removable.reinsert_media_after_sd_insert
-        && m_removable.ejected)
-    {
-        insert_media();
-    }
->>>>>>> 29598a7f
 }