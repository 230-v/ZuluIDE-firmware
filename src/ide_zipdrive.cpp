--- conflicted
+++ resolved
@@ -41,7 +41,6 @@
     m_devinfo.writable = true;
     m_devinfo.bytes_per_sector = ZIP100_SECTORSIZE;
 
-<<<<<<< HEAD
     if (m_image && m_image->get_drive_type() ==  drive_type_t::DRIVE_TYPE_ZIP250)
     {
         set_inquiry_strings("IOMEGA", "ZIP 250", "41.S");
@@ -52,13 +51,6 @@
         set_inquiry_strings("IOMEGA", "ZIP 100", "14.A");
         set_ident_strings("IOMEGA  ZIP 100       ATAPI", "", "14.A");
     }
-=======
-    strncpy(m_devinfo.ide_vendor, "IOMEGA", sizeof(m_devinfo.ide_vendor));
-    strncpy(m_devinfo.ide_product, "ZIP 100", sizeof(m_devinfo.ide_product));
-    memcpy(m_devinfo.ide_revision, "14.A", sizeof(m_devinfo.ide_revision));
-    strncpy(m_devinfo.atapi_model, "IOMEGA ZIP 100", sizeof(m_devinfo.atapi_model));
-    memcpy(m_devinfo.atapi_revision, "14.A", sizeof(m_devinfo.atapi_revision));
->>>>>>> 29598a7f
 
     m_devinfo.num_profiles = 1;
     m_devinfo.profiles[0] = ATAPI_PROFILE_REMOVABLE;
@@ -468,16 +460,12 @@
 
 bool IDEZipDrive::atapi_zip_disk_0x06(const uint8_t *cmd)
 {
-<<<<<<< HEAD
 
     if (cmd[2] != 0x02)
     {
         dbgmsg("Vendor 0x06 sub command ", cmd[0], " unsupported");
     }
     // Currently zip disks of size 100MB info is returned 
-=======
-    // Currently zip disks of size 100MB info is returned
->>>>>>> 29598a7f
     const uint8_t count = 64;
     uint8_t *buf = m_buffer.bytes;
     memset(buf, 0x00, count);
