/**
 * ZuluIDE™ - Copyright (c) 2023 Rabbit Hole Computing™
 *
 * ZuluIDE™ firmware is licensed under the GPL version 3 or any later version. 
 *
 * https://www.gnu.org/licenses/gpl-3.0.html
 * ----
 * This program is free software: you can redistribute it and/or modify
 * it under the terms of the GNU General Public License as published by
 * the Free Software Foundation, either version 3 of the License, or
 * (at your option) any later version. 
 *
 * This program is distributed in the hope that it will be useful,
 * but WITHOUT ANY WARRANTY; without even the implied warranty of
 * MERCHANTABILITY or FITNESS FOR A PARTICULAR PURPOSE.  See the
 * GNU General Public License for more details. 
 *
 * You should have received a copy of the GNU General Public License
 * along with this program.  If not, see <https://www.gnu.org/licenses/>.
**/

// Compile-time configuration parameters.
// Other settings can be set by ini file at runtime.

#pragma once

#include <ZuluIDE_platform.h>

// Use variables for version number
#define FW_VER_NUM      "2024.07.30"
<<<<<<< HEAD
#define FW_VER_SUFFIX   "devel"
=======
#define FW_VER_SUFFIX   "release"
>>>>>>> 70f87856
#define ZULU_FW_VERSION FW_VER_NUM "-" FW_VER_SUFFIX

// Configuration and log file paths
#define CONFIGFILE  "zuluide.ini"
#define LOGFILE     "zululog.txt"
#define CRASHFILE   "zuluerr.txt"
#define LICENSEFILE "zuluide.lic"

// Maximum path length for files on SD card
#define MAX_FILE_PATH 255

// Transfer buffer size in bytes, must be a power of 2
#ifndef IDE_BUFFER_SIZE
#define IDE_BUFFER_SIZE 65536
#endif

// Log buffer size in bytes, must be a power of 2
#ifndef LOGBUFSIZE
#define LOGBUFSIZE 16384
#endif
#define LOG_SAVE_INTERVAL_MS 1000

// Watchdog timeout
// Watchdog will first issue a bus reset and if that does not help, crashdump.
#define WATCHDOG_BUS_RESET_TIMEOUT 15000
#define WATCHDOG_CRASH_TIMEOUT 30000<|MERGE_RESOLUTION|>--- conflicted
+++ resolved
@@ -28,11 +28,7 @@
 
 // Use variables for version number
 #define FW_VER_NUM      "2024.07.30"
-<<<<<<< HEAD
-#define FW_VER_SUFFIX   "devel"
-=======
 #define FW_VER_SUFFIX   "release"
->>>>>>> 70f87856
 #define ZULU_FW_VERSION FW_VER_NUM "-" FW_VER_SUFFIX
 
 // Configuration and log file paths
