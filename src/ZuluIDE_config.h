--- conflicted
+++ resolved
@@ -27,11 +27,7 @@
 #include <ZuluIDE_platform.h>
 
 // Use variables for version number
-<<<<<<< HEAD
-#define FW_VER_NUM      "2024.06.05"
-=======
 #define FW_VER_NUM      "2024.06.06"
->>>>>>> 4634f256
 #define FW_VER_SUFFIX   "devel"
 #define ZULU_FW_VERSION FW_VER_NUM "-" FW_VER_SUFFIX
 
