--- conflicted
+++ resolved
@@ -22,19 +22,7 @@
 #pragma once
 #include <stddef.h>
 #include <SdFat.h>
-<<<<<<< HEAD
-
-enum drive_type_t
-{
-    DRIVE_TYPE_VIA_PREFIX = 0,
-    DRIVE_TYPE_CDROM = 1,
-    DRIVE_TYPE_ZIP100 = 2,
-    DRIVE_TYPE_REMOVABLE,
-    DRIVE_TYPE_RIGID
-};
-=======
 #include <zuluide/ide_drive_type.h>
->>>>>>> 24b17aa1
 
 // Interface for emulated image files
 class IDEImage
