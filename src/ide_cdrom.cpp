--- conflicted
+++ resolved
@@ -1593,13 +1593,9 @@
 #endif
     zuluide::images::ImageIterator img_iterator;
     char filename[MAX_FILE_PATH+1];
-<<<<<<< HEAD
-    if (m_devinfo.removable)
-=======
 
     img_iterator.Reset();
     if (!img_iterator.IsEmpty())
->>>>>>> 1d8e88d2
     {
         if (image && image->get_image_name(filename, sizeof(filename)))
         {
@@ -1646,26 +1642,6 @@
                 img_iterator.MoveNext();
             }
 
-<<<<<<< HEAD
-                if (img_iterator.IsLast())
-                {
-                    img_iterator.MoveFirst();
-                }
-                else
-                {
-                    img_iterator.MoveNext();
-                }
-
-                g_ide_imagefile.clear();
-                if (g_ide_imagefile.open_file(img_iterator.Get().GetFilename().c_str(), true))
-                {
-                    set_image(&g_ide_imagefile);
-                    logmsg("-- Device loading media: \"", img_iterator.Get().GetFilename().c_str(), "\"");
-                    set_esn_event(esn_event_t::MNewMedia);
-                    m_removable.ejected = false;
-                    set_not_ready(true);
-                }
-=======
             if (img_iterator.IsLast())
             {
                 img_iterator.MoveFirst();
@@ -1682,7 +1658,6 @@
                 g_previous_controller_status = g_StatusController.GetStatus();
                 g_StatusController.LoadImage(img_iterator.Get());
                 set_esn_event(esn_event_t::MNewMedia);
->>>>>>> 1d8e88d2
             }
         }
         img_iterator.Cleanup();
