/**
 * ZuluIDE™ - Copyright (c) 2023 Rabbit Hole Computing™
 *
 * ZuluIDE™ firmware is licensed under the GPL version 3 or any later version.
 *
 * https://www.gnu.org/licenses/gpl-3.0.html
 * ----
 * This program is free software: you can redistribute it and/or modify
 * it under the terms of the GNU General Public License as published by
 * the Free Software Foundation, either version 3 of the License, or
 * (at your option) any later version.
 *
 * This program is distributed in the hope that it will be useful,
 * but WITHOUT ANY WARRANTY; without even the implied warranty of
 * MERCHANTABILITY or FITNESS FOR A PARTICULAR PURPOSE.  See the
 * GNU General Public License for more details.
 *
 * You should have received a copy of the GNU General Public License
 * along with this program.  If not, see <https://www.gnu.org/licenses/>.
**/

// Implements IDE command handlers for generic ATAPI device.

#pragma once

#include "ide_protocol.h"
#include "ide_imagefile.h"
#include <stddef.h>

// Number of simultaneous transfer requests to pass to ide_phy.
#define ATAPI_TRANSFER_REQ_COUNT 2

// Generic ATAPI device implementation: encapsulated SCSI commands over ATA.
// Abstract class, use one of the subclasses (IDECDROMDevice)
class IDEATAPIDevice: public IDEDevice, public IDEImage::Callback
{
public:
    virtual void initialize(int devidx) override;

    virtual void reset() override;

    virtual void set_image(IDEImage *image);

    virtual bool handle_command(ide_registers_t *regs);

    virtual void handle_event(ide_event_t event);

    virtual bool is_packet_device() { return true; }

    virtual bool is_medium_present() override;

    virtual bool has_image() { return m_image != nullptr; }

    virtual uint64_t capacity() { return (m_image ? m_image->capacity() : 0); }

    virtual uint64_t capacity_lba() { return capacity() / m_devinfo.bytes_per_sector; }

    virtual void eject_button_poll(bool immediate);

    virtual void button_eject_media();

    virtual void eject_media();

    virtual void insert_media();

    virtual void sd_card_inserted() override;

    virtual bool set_device_signature(uint8_t error, bool was_reset) override;

    virtual void fill_device_signature(ide_registers_t *regs) override;



protected:
    IDEImage *m_image;

    // Device type info is filled in by subclass
    struct {
        uint8_t devtype;
        bool removable;
        bool writable;
        uint32_t bytes_per_sector;
        uint8_t media_status_events;

        // Response to INQUIRY
        char atapi_vendor[8];
        char atapi_product[16];
        char atapi_version[4];

        // Profiles reported to GET CONFIGURATION
        uint16_t num_profiles;
        uint16_t profiles[8];
        uint16_t current_profile;

        // Medium type reported by MODE SENSE
        uint8_t medium_type;
    } m_devinfo;

    enum atapi_data_state_t {
        ATAPI_DATA_IDLE,
        ATAPI_DATA_WRITE,
        ATAPI_DATA_READ
    };

    // ATAPI command state
    struct {
        uint16_t bytes_req; // Host requested bytes per transfer
        uint8_t sense_key; // Latest error class
        uint16_t sense_asc; // Latest error details
        uint16_t blocksize; // Block size for data transfers
        atapi_data_state_t data_state;
        int udma_mode;  // Negotiated udma mode, or negative if not enabled
        bool dma_requested; // Host requests to use DMA transfer for current command
        bool unit_attention;
        bool not_ready;
        int crc_errors; // CRC errors in latest transfer
    } m_atapi_state;

    struct
    {
        bool ejected;
        bool reinsert_media_on_inquiry;
        bool reinsert_media_after_eject;
        bool reinsert_media_after_sd_insert;
        bool prevent_removable;
        bool prevent_persistent;
        bool ignore_prevent_removal;
    } m_removable;

    // Buffer used for responses, ide_phy code benefits from this being aligned to 32 bits
    // Enough for any inquiry/mode response and for up to one CD sector.
    union {
        uint32_t dword[588];
        uint16_t word[1176];
        uint8_t bytes[2352];
    } m_buffer;

    // IDE command handlers
    virtual bool cmd_nop(ide_registers_t *regs);
    virtual bool cmd_set_features(ide_registers_t *regs);
    virtual bool cmd_identify_packet_device(ide_registers_t *regs);
    virtual bool cmd_packet(ide_registers_t *regs);

    // Methods used by ATAPI command implementations

    // Send one or multiple data blocks synchronously and wait for transfer to finish
    bool atapi_send_data(const uint8_t *data, size_t blocksize, size_t num_blocks = 1);

    // Send one or multiple data block asynchronously.
    // Returns number of blocks written to buffer, or negative on error.
    ssize_t atapi_send_data_async(const uint8_t *data, size_t blocksize, size_t num_blocks = 1);

    // Query whether calling atapi_send_data_block() would proceed immediately.
    bool atapi_send_data_is_ready(size_t blocksize);

    // Send single data block. Waits for space in buffer, but doesn't wait for new transfer to finish.
    bool atapi_send_data_block(const uint8_t *data, uint16_t blocksize);

    // Wait for any previously started transfers to finish
    bool atapi_send_wait_finish();

    // Receive one or multiple data blocks synchronously
    bool atapi_recv_data(uint8_t *data, size_t blocksize, size_t num_blocks = 1);

    // Receive single data block
    bool atapi_recv_data_block(uint8_t *data, uint16_t blocksize);

    // Report error or successful completion of ATAPI command
    bool atapi_cmd_error(uint8_t sense_key, uint16_t sense_asc);
    virtual bool atapi_cmd_not_ready_error();
    bool atapi_cmd_ok();

    // ATAPI command handlers
    virtual bool handle_atapi_command(const uint8_t *cmd);
    virtual bool atapi_test_unit_ready(const uint8_t *cmd);
    virtual bool atapi_start_stop_unit(const uint8_t *cmd);
    virtual bool atapi_prevent_allow_removal(const uint8_t *cmd);
    virtual bool atapi_inquiry(const uint8_t *cmd);
    virtual bool atapi_mode_sense(const uint8_t *cmd);
    virtual bool atapi_mode_select(const uint8_t *cmd);
    virtual bool atapi_request_sense(const uint8_t *cmd);
    virtual bool atapi_get_configuration(const uint8_t *cmd);
    virtual bool atapi_get_event_status_notification(const uint8_t *cmd);
    virtual bool atapi_read_capacity(const uint8_t *cmd);
    virtual bool atapi_read(const uint8_t *cmd);
    virtual bool atapi_write(const uint8_t *cmd);

    // Read handlers
    virtual bool doRead(uint32_t lba, uint32_t transfer_len);
    virtual ssize_t read_callback(const uint8_t *data, size_t blocksize, size_t num_blocks);

    // Write handlers
    virtual bool doWrite(uint32_t lba, uint32_t transfer_len);
    virtual ssize_t write_callback(uint8_t *data, size_t blocksize, size_t num_blocks);

    // ATAPI mode pages
    virtual size_t atapi_get_mode_page(uint8_t page_ctrl, uint8_t page_idx, uint8_t *buffer, size_t max_bytes);
    virtual void atapi_set_mode_page(uint8_t page_ctrl, uint8_t page_idx, const uint8_t *buffer, size_t length);

    // ATAPI get_configuration responses
    virtual size_t atapi_get_configuration(uint16_t feature, uint8_t *buffer, size_t max_bytes);
<<<<<<< HEAD

    // ATAPI standard inquiry string settings
    void set_inquiry_strings(char* default_vendor, char* default_product, char* default_version);
};

=======
};
>>>>>>> 29598a7f
<|MERGE_RESOLUTION|>--- conflicted
+++ resolved
@@ -199,12 +199,7 @@
 
     // ATAPI get_configuration responses
     virtual size_t atapi_get_configuration(uint16_t feature, uint8_t *buffer, size_t max_bytes);
-<<<<<<< HEAD
 
     // ATAPI standard inquiry string settings
     void set_inquiry_strings(char* default_vendor, char* default_product, char* default_version);
-};
-
-=======
-};
->>>>>>> 29598a7f
+};