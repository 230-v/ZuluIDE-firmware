--- conflicted
+++ resolved
@@ -27,11 +27,8 @@
 # reinsert_media_after_eject = 1 # Automatically reinsert media after eject
 # reinsert_media_on_inquiry = 1  # Automaitcally reinsert media on inquiry command
 # reinsert_media_on_sd_insert = 0 # Set to 1 to reinsert media when the SD card is inserted after eject
-<<<<<<< HEAD
+# set_not_ready_on_insert = 0 # Set to 1 to have the next ATAPI command report not ready - may help with some OSes detecting a CD change
 # init_with_last_used_image = 1 # Enabled by default, initialize with the last image used before power off
-=======
-# set_not_ready_on_insert = 0 # Set to 1 to have the next ATAPI command report not ready - may help with some OSes detecting a CD change
->>>>>>> d1d72630
 
 # ignore_command_interrupt = 1 # Ignore a new command interrupting the current one
 # atapi_intrq = 1 # enables the INTRQ signal during a PACKET cmd, some systems need it disabled, default enabled. See documentation for specifics
